// MIT License
//
// Copyright (c) 2022 Quandela
//
// Permission is hereby granted, free of charge, to any person obtaining a copy
// of this software and associated documentation files (the "Software"), to deal
// in the Software without restriction, including without limitation the rights
// to use, copy, modify, merge, publish, distribute, sublicense, and/or sell
// copies of the Software, and to permit persons to whom the Software is
// furnished to do so, subject to the following conditions:
//
// The above copyright notice and this permission notice shall be included in all
// copies or substantial portions of the Software.
//
// THE SOFTWARE IS PROVIDED "AS IS", WITHOUT WARRANTY OF ANY KIND, EXPRESS OR
// IMPLIED, INCLUDING BUT NOT LIMITED TO THE WARRANTIES OF MERCHANTABILITY,
// FITNESS FOR A PARTICULAR PURPOSE AND NONINFRINGEMENT. IN NO EVENT SHALL THE
// AUTHORS OR COPYRIGHT HOLDERS BE LIABLE FOR ANY CLAIM, DAMAGES OR OTHER
// LIABILITY, WHETHER IN AN ACTION OF CONTRACT, TORT OR OTHERWISE, ARISING FROM,
// OUT OF OR IN CONNECTION WITH THE SOFTWARE OR THE USE OR OTHER DEALINGS IN THE
// SOFTWARE.

#include <cassert>
#include <cstring>
#include <filesystem>
#include <fstream>
#include <unordered_map>

#include "fs_map.h"
#include "fockstate.h"

struct NStrHash {
    int _size;
    explicit NStrHash(int size):_size(size) {}
    unsigned long long operator()(const char *s) const {
        return fockstate::hash_function(s, _size);
    }
};

struct NStrCompare {
    int _size;
    explicit NStrCompare(int size):_size(size) {}
    bool operator()(const char *s1, const char *s2) const {
        return memcmp(s1, s2, _size) == 0;
    }
};

typedef std::unordered_map<const char*, unsigned long long, NStrHash, NStrCompare> NStrUMap;

unsigned char fs_map::version = 1;

/* given layer nk generate map between nk-1 and nk */
fs_map::fs_map(const fs_array &fsa_current, const fs_array &fsa_parent, bool do_generate):_buffer(nullptr),
                                                                                          _pfsa_current(&fsa_current),
                                                                                          _pfsa_parent(&fsa_parent) {
    int nk = fsa_current.get_n();
    _m = fsa_current.get_m();
    _n = nk-1;
    assert(fsa_parent.get_n()==_n);
    _step = 0;
    // the number of bytes necessary to encode an fsa_current index in fsa_parent
    // keep 0xff..ff for npos
    for(auto c=fsa_current._count+1; c > 0; _step++, c >>= 8);
    _count = fsa_parent._count;
    if (do_generate)
        generate();
}

<<<<<<< HEAD
fs_map::fs_map(const char *fd_name, int m, int n): _m(m), _n(n), _pfsa_current(nullptr), _pfsa_parent(nullptr) {
    fs::path fpath = get_dirfile(fd_name, "layer-m%d-n%d:%d.fsm", _m, _n, _n + 1);
    std::ifstream rf(fpath.c_str(), std::ios::binary);
    if (!rf)
        throw std::runtime_error("cannot open file");
    char buffer[4];
    rf.read(buffer, 4);
    if (std::string(buffer, 3) != "FSM" || buffer[3] != version)
        throw std::invalid_argument("incorrect FSM file version");
    unsigned char cm = _m;
    unsigned char cn = _n;
    rf.read((char *)&cm, 1);
    rf.read((char *)&cn, 1);
    if (m >= 0 && m != cm)
        throw std::invalid_argument("not right mode");
    _m = cm;
    if (n >= 0 && n != cn)
        throw std::invalid_argument("not right number of photons");
    _n = cn;
    _count = 1;
    for(int nk=1; nk<=n; nk++) {
        _count = (_count*(nk+m-1))/nk;
    }
    unsigned long long Mnp1 = _count*(_n+_m)/(_n+1);
    // TODO: fix incorrect _count for masked patterns
    _step = 0;
    for(auto c=Mnp1+1; c > 0; _step++, c >>= 8);
    _buffer = new unsigned char[size()];
    rf.read((char*)_buffer, size());
}

void fs_map::save(const char *fd_name) const {
    generate();
    fs::path fpath = get_dirfile(fd_name, "layer-m%d-n%d:%d.fsm", _m, _n, _n + 1);
    std::ofstream wf(fpath.c_str(), std::ios::out | std::ios::binary);
    if (!wf)
        throw std::runtime_error("cannot open file");
    wf.write("FSM", 3);
    wf.write((char*)&version, 1);
    unsigned char cm = _m;
    unsigned char cn = _n;
    wf.write((char*)&cm, 1);
    wf.write((char*)&cn, 1);
    wf.write((const char *)_buffer, size());
}

=======
>>>>>>> 12606d67
void fs_map::generate() const {
    if (_buffer) return;
    _pfsa_current->generate();
    _pfsa_parent->generate();
    int nk = _n+1;
    /* the map is an array of size _count (number of states in parent fsa) * m - each map cell is the transition
     * between parent fsa and current fsa when adding the additional photon in mode m */
    _buffer = new unsigned char[size()];
    ::memset(_buffer, 0xff, size());
    NStrUMap index_current_level(0, NStrHash(_n), NStrCompare(_n));
    index_current_level.reserve(2*_count);
    unsigned long long idx = 0;
    /* fsa array for level n (parent fsa) can be directly obtained from current fsa array - just skipping first photon
     * index current level is the address of parent state in parent fsa */
    for(fockstate fs: *_pfsa_parent) {
        index_current_level[fs.get_code()] = idx;
        idx++;
    }
    const char *state_nk = _pfsa_current->_buffer;
    char *fs_temp=new char[_n];
    /* simply go through the current state, and build all the possible parent states, get their index
     * and save them in the "map" */
    for(unsigned long long k=0; k<_pfsa_current->_count; k++, state_nk+=nk) {
        /* starting from state_k[i*nk] => builds the fock_state-1 with one photon less */
        int prev_i = 0;
        for(int i=0; i<nk; i++) {
            if (i<_n && state_nk[i+1] == state_nk[i])
                continue;
            for(int h=prev_i;h<i;h++)
                fs_temp[h] = state_nk[h];
            for(int h=i+1;h<nk;h++)
                fs_temp[h-1] = state_nk[h];
            prev_i = i;
            /* search fs_temp in index of previous level */
            unsigned long long idx_m1;
            if (nk>1)
                idx_m1 = index_current_level[fs_temp];
            else
                idx_m1 = 0;
            /* we save the pointer to current state (idx_current) in idx_m1 - mode state_nk[i] */
            unsigned char *ptr_pointer = _buffer+(idx_m1*_m+state_nk[i]-65)*_step;
            int size_pointer = _step;
            unsigned long long idx_current = k;
            while (size_pointer--) {
                *(ptr_pointer++) = idx_current & 0xFF;
                idx_current >>= 8;
            }
        }
    }
    delete [] fs_temp;
}

fs_map::~fs_map() {
    delete [] _buffer;
}

unsigned long long fs_map::get(unsigned long long idx, int m) const {
    if (m>=_m)
        throw std::out_of_range("mode id too large");
    if (idx>=_count)
        throw std::out_of_range("idx too large");
    generate();
    return fs_map::get_nc(idx, m);
}

void fs_map::compute_slos_layer(const std::complex<double> *p_u,
                                int m,
                                int mk,
                                std::complex<double> *p_coefs, unsigned long n_coefs,
                                const std::complex<double> *p_parent_coefs, unsigned long n_parent_coefs) const {
    memset((void*)p_coefs, 0, n_coefs*sizeof(std::complex<double>));
    for(unsigned long i=0; i < n_parent_coefs; i++)
        for(int j=0; j<m; j++) {
            unsigned long long idx = get_nc(i, j);
            if (idx != fs_npos)
                p_coefs[idx] += p_parent_coefs[i] * p_u[j*m+mk];
        }
}<|MERGE_RESOLUTION|>--- conflicted
+++ resolved
@@ -66,55 +66,6 @@
         generate();
 }
 
-<<<<<<< HEAD
-fs_map::fs_map(const char *fd_name, int m, int n): _m(m), _n(n), _pfsa_current(nullptr), _pfsa_parent(nullptr) {
-    fs::path fpath = get_dirfile(fd_name, "layer-m%d-n%d:%d.fsm", _m, _n, _n + 1);
-    std::ifstream rf(fpath.c_str(), std::ios::binary);
-    if (!rf)
-        throw std::runtime_error("cannot open file");
-    char buffer[4];
-    rf.read(buffer, 4);
-    if (std::string(buffer, 3) != "FSM" || buffer[3] != version)
-        throw std::invalid_argument("incorrect FSM file version");
-    unsigned char cm = _m;
-    unsigned char cn = _n;
-    rf.read((char *)&cm, 1);
-    rf.read((char *)&cn, 1);
-    if (m >= 0 && m != cm)
-        throw std::invalid_argument("not right mode");
-    _m = cm;
-    if (n >= 0 && n != cn)
-        throw std::invalid_argument("not right number of photons");
-    _n = cn;
-    _count = 1;
-    for(int nk=1; nk<=n; nk++) {
-        _count = (_count*(nk+m-1))/nk;
-    }
-    unsigned long long Mnp1 = _count*(_n+_m)/(_n+1);
-    // TODO: fix incorrect _count for masked patterns
-    _step = 0;
-    for(auto c=Mnp1+1; c > 0; _step++, c >>= 8);
-    _buffer = new unsigned char[size()];
-    rf.read((char*)_buffer, size());
-}
-
-void fs_map::save(const char *fd_name) const {
-    generate();
-    fs::path fpath = get_dirfile(fd_name, "layer-m%d-n%d:%d.fsm", _m, _n, _n + 1);
-    std::ofstream wf(fpath.c_str(), std::ios::out | std::ios::binary);
-    if (!wf)
-        throw std::runtime_error("cannot open file");
-    wf.write("FSM", 3);
-    wf.write((char*)&version, 1);
-    unsigned char cm = _m;
-    unsigned char cn = _n;
-    wf.write((char*)&cm, 1);
-    wf.write((char*)&cn, 1);
-    wf.write((const char *)_buffer, size());
-}
-
-=======
->>>>>>> 12606d67
 void fs_map::generate() const {
     if (_buffer) return;
     _pfsa_current->generate();
