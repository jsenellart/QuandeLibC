// MIT License
//
// Copyright (c) 2022 Quandela
//
// Permission is hereby granted, free of charge, to any person obtaining a copy
// of this software and associated documentation files (the "Software"), to deal
// in the Software without restriction, including without limitation the rights
// to use, copy, modify, merge, publish, distribute, sublicense, and/or sell
// copies of the Software, and to permit persons to whom the Software is
// furnished to do so, subject to the following conditions:
//
// The above copyright notice and this permission notice shall be included in all
// copies or substantial portions of the Software.
//
// THE SOFTWARE IS PROVIDED "AS IS", WITHOUT WARRANTY OF ANY KIND, EXPRESS OR
// IMPLIED, INCLUDING BUT NOT LIMITED TO THE WARRANTIES OF MERCHANTABILITY,
// FITNESS FOR A PARTICULAR PURPOSE AND NONINFRINGEMENT. IN NO EVENT SHALL THE
// AUTHORS OR COPYRIGHT HOLDERS BE LIABLE FOR ANY CLAIM, DAMAGES OR OTHER
// LIABILITY, WHETHER IN AN ACTION OF CONTRACT, TORT OR OTHERWISE, ARISING FROM,
// OUT OF OR IN CONNECTION WITH THE SOFTWARE OR THE USE OR OTHER DEALINGS IN THE
// SOFTWARE.

#include <cstring>
#include <iostream>
#include <fstream>
#include <filesystem>
#include <unordered_map>

#include "fs_array.h"

#define DEFAULT_FILENAME "layer-m%d-n%d.fsa"
#define BUFFER_LENGTH 30

const unsigned long long fs_npos = 0xffffffff;

void fs_array::_count_fs() {
    if (_p_mask) {
        fockstate fs(_m, _n);
        _count = 0;
        while(true) {
            if (_p_mask->match(fs)) _count++;
            if (!(++fs)._code) break;
        }
    } else {
        _count = 1;
        for (int nk = 1; nk <= _n; nk++) {
            _count = (_count * (nk + _m - 1)) / nk;
        }
    }
}

fs_array::fs_array(int m, int n): _buffer(nullptr), _m(m), _n(n), _count(0), _p_mask(nullptr) {
    _count_fs();
}

fs_array::fs_array(int m, int n, const fs_mask &mask): _buffer(nullptr),
                                                       _m(m),
                                                       _n(n),
                                                       _count(0),
                                                       _p_mask(new fs_mask(mask)) {
    _count_fs();
}

const unsigned char fs_array::version = 2;

<<<<<<< HEAD
fs_array::fs_array(const char *fd_name, int m, int n): _m(m), _n(n), _count(0), _p_mask(nullptr) {
    fs::path fpath = get_fsa_filepath(fd_name, _m, _n);
    std::ifstream rf(fpath.c_str(), std::ios::binary);
    if (!rf)
        throw std::runtime_error("cannot open file");
    char buffer[4];
    rf.read(buffer, 4);
    if (std::string(buffer, 3) != "FSA" || buffer[3] > version)
        throw std::invalid_argument("incorrect FSA file version");
    if (buffer[3]>1) {
        rf >> _count;
        // separator \0
        rf.read(buffer, 1);
    }
    else
        _count_fs();
    unsigned char cm = _m;
    unsigned char cn = _n;
    rf.read((char *)&cm, 1);
    rf.read((char *)&cn, 1);
    if (m >= 0 && m != cm)
        throw std::invalid_argument("not right mode");
    _m = cm;
    if (n >= 0 && n != cn)
        throw std::invalid_argument("not right number of photons");
    _n = cn;
    if (_n) {
        _buffer = new char[size()];
        rf.read(_buffer, size());
    }
}

=======
>>>>>>> 12606d67
fs_array::~fs_array() {
    delete [] _buffer;
}

<<<<<<< HEAD
void fs_array::save(const char *fd_name) const {
    generate();
    fs::path fpath = get_fsa_filepath(fd_name, _m, _n);
    std::ofstream wf(fpath.c_str(), std::ios::out | std::ios::binary);
    if (!wf)
        throw std::runtime_error("cannot open file");
    wf.write("FSA", 3);
    wf.write((char*)&version, 1);
    wf << _count;
    wf.write("", 1);
    unsigned char cm = _m;
    unsigned char cn = _n;
    wf.write((char*)&cm, 1);
    wf.write((char*)&cn, 1);
    wf.write(_buffer, size());
}

bool fs_array::exists_save(const char *fd_name, int m, int n) {
    fs::path fpath = get_fsa_filepath(fd_name, m, n);
    std::ifstream rf(fpath.c_str(), std::ios::binary);
    if (!rf)
        return false;
    return true;
}

=======
>>>>>>> 12606d67
unsigned long long fs_array::count() const {
    return _count;
}

unsigned long long fs_array::size() const {
    return _count*_n;
}

void fs_array::generate() const {
    if (_buffer)
        return;
    _buffer = new char[size()==0?1:size()];
    fockstate fs(_m, _n);
    unsigned long long idx=0;
    while(true) {
        int i;
        if (!_p_mask || _p_mask->match(fs)) {
            for(i=0;i<_n;i++) _buffer[i+idx] = fs._code[i];
            idx += _n;
        }
        if (!(++fs)._code) break;
    }
}

fs_array::const_iterator fs_array::find(const fockstate &fs) const {
    unsigned long long idx = find_idx(fs);
    if (idx == fs_npos) return end();
    return {this, idx};
}

unsigned long long fs_array::find_idx(const fockstate &fs) const {
    generate();
    if (fs.get_m() != _m)
        throw std::invalid_argument("incorrect fock state");
    // empty state
    if (!_n) {
        if (fs.get_n() == 0)
            return 0;
        else
            return fs_npos;
    }
    if (fs.get_n() != _n)
        return fs_npos;
    // binary search -> O(log_2 _count)
    char *code = fs._code;
    unsigned long long begin_range = 0;
    unsigned long long end_range = _count;
    unsigned long long middle;
    unsigned long long last_tested_idx = fs_npos;
    while ((end_range-begin_range)>1) {
        middle = (begin_range+end_range)>>1;
        int comparator = strncmp(code, _buffer+_n*middle, _n);
        if (comparator == 0) return middle;
        last_tested_idx = middle;
        if (comparator < 0) end_range = middle;
        else begin_range = middle;
    }
    middle = (begin_range+end_range)>>1;
    if (last_tested_idx != middle && strncmp(code, _buffer+_n*middle, _n) == 0)
        return middle;
    return fs_npos;
}

fockstate fs_array::operator[](unsigned long long idx) const {
    if (idx>=_count)
        throw std::out_of_range("index too large");
    generate();
    return {_m, _n, _buffer+idx*_n};
}

fs_array::const_iterator::const_iterator(const fs_array *fsa, bool first):_fsa(fsa),_pfs(nullptr) {
    if (first)
        idx = 0;
    else
        idx = fsa->_count;
    /* if fsa is not generated - just go through the different states */
    if (!fsa->_buffer) {
        _pfs = new fockstate(fsa->_m, fsa->_n);
        _find_next();
    }
}

fs_array::const_iterator::const_iterator(const fs_array *fsa, unsigned long long f_idx):_fsa(fsa),
                                                                                        _pfs(nullptr),
                                                                                        idx(f_idx) {
    if (!fsa->_buffer) {
        _pfs = new fockstate(fsa->_m, fsa->_n);
        _find_next();
        while(f_idx && _pfs->_code) {
            ++(*_pfs);
            _find_next();
            --f_idx;
        }
    }
}

fs_array::const_iterator::const_iterator(const_iterator &it):_fsa(it._fsa), idx(it.idx) {
    if (it._pfs)
        _pfs = new fockstate(*it._pfs);
    else
        _pfs = nullptr;
}

fs_array::const_iterator::const_iterator(const_iterator &&it) noexcept :_fsa(it._fsa), idx(it.idx) {
    _pfs = it._pfs;
    it._pfs = nullptr;
}

fs_array::const_iterator &fs_array::const_iterator::operator=(fs_array::const_iterator const&it) {
    if (&it == this)
        return *this;
    _fsa = it._fsa;
    delete _pfs;
    if (it._pfs)
        _pfs = new fockstate(*it._pfs);
    else
        _pfs = nullptr;
    idx = it.idx;
    return *this;
}

fs_array::const_iterator &fs_array::const_iterator::operator=(fs_array::const_iterator &&it) noexcept {
    _fsa = it._fsa;
    delete _pfs;
    _pfs = it._pfs;
    it._pfs = nullptr;
    idx = it.idx;
    return *this;
}

fs_array::const_iterator::~const_iterator() {
    delete _pfs;
}

void fs_array::const_iterator::_find_next() {
    if (_pfs) {
        while(_pfs->_code && _fsa->_p_mask && !_fsa->_p_mask->match(*_pfs)) {
            ++(*_pfs);
        }
    }
}

fs_array::const_iterator::self_type &fs_array::const_iterator::operator++() {
    if (idx<_fsa->_count) {
        ++idx;
        if (_pfs) { ++(*_pfs); _find_next(); }
    }
    return *this;
}

fockstate fs_array::const_iterator::operator*() {
    if (_pfs)
        return _pfs->copy();
    return {_fsa->_m, _fsa->_n, _fsa->_buffer+idx*_fsa->_n, false};
}

bool fs_array::const_iterator::operator==(const fs_array::const_iterator::self_type& rhs) const {
    return this->_fsa == rhs._fsa && this->idx == rhs.idx;
}

bool fs_array::const_iterator::operator!=(const fs_array::const_iterator::self_type& rhs) const {
    return this->idx != rhs.idx || this->_fsa != rhs._fsa;
}

void fs_array::norm_coefs(std::complex<double> *p_coefs) const {
    generate();
    const char *_code = _buffer;
    std::unordered_map<unsigned long, double> sqrt_o;
    for(unsigned long i=0; i < count(); i++, _code+=_n) {
        unsigned long p = 1;
        for(int j=0; j<_n;) {
            int k=1;
            while (j+k<_n && _code[j+k] == _code[j])
                p *= ++k;
            j += k;
        }
        auto it = sqrt_o.find(p);
        double coef;
        if (it == sqrt_o.end()) {
            coef = sqrt((double) p);
            sqrt_o[p] = coef;
        } else
            coef = it->second;
        p_coefs[i] *= coef;
    }
}<|MERGE_RESOLUTION|>--- conflicted
+++ resolved
@@ -63,73 +63,10 @@
 
 const unsigned char fs_array::version = 2;
 
-<<<<<<< HEAD
-fs_array::fs_array(const char *fd_name, int m, int n): _m(m), _n(n), _count(0), _p_mask(nullptr) {
-    fs::path fpath = get_fsa_filepath(fd_name, _m, _n);
-    std::ifstream rf(fpath.c_str(), std::ios::binary);
-    if (!rf)
-        throw std::runtime_error("cannot open file");
-    char buffer[4];
-    rf.read(buffer, 4);
-    if (std::string(buffer, 3) != "FSA" || buffer[3] > version)
-        throw std::invalid_argument("incorrect FSA file version");
-    if (buffer[3]>1) {
-        rf >> _count;
-        // separator \0
-        rf.read(buffer, 1);
-    }
-    else
-        _count_fs();
-    unsigned char cm = _m;
-    unsigned char cn = _n;
-    rf.read((char *)&cm, 1);
-    rf.read((char *)&cn, 1);
-    if (m >= 0 && m != cm)
-        throw std::invalid_argument("not right mode");
-    _m = cm;
-    if (n >= 0 && n != cn)
-        throw std::invalid_argument("not right number of photons");
-    _n = cn;
-    if (_n) {
-        _buffer = new char[size()];
-        rf.read(_buffer, size());
-    }
-}
-
-=======
->>>>>>> 12606d67
 fs_array::~fs_array() {
     delete [] _buffer;
 }
 
-<<<<<<< HEAD
-void fs_array::save(const char *fd_name) const {
-    generate();
-    fs::path fpath = get_fsa_filepath(fd_name, _m, _n);
-    std::ofstream wf(fpath.c_str(), std::ios::out | std::ios::binary);
-    if (!wf)
-        throw std::runtime_error("cannot open file");
-    wf.write("FSA", 3);
-    wf.write((char*)&version, 1);
-    wf << _count;
-    wf.write("", 1);
-    unsigned char cm = _m;
-    unsigned char cn = _n;
-    wf.write((char*)&cm, 1);
-    wf.write((char*)&cn, 1);
-    wf.write(_buffer, size());
-}
-
-bool fs_array::exists_save(const char *fd_name, int m, int n) {
-    fs::path fpath = get_fsa_filepath(fd_name, m, n);
-    std::ifstream rf(fpath.c_str(), std::ios::binary);
-    if (!rf)
-        return false;
-    return true;
-}
-
-=======
->>>>>>> 12606d67
 unsigned long long fs_array::count() const {
     return _count;
 }
